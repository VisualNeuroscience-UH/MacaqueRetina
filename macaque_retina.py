import sys
import numpy as np
import scipy.optimize as opt
import scipy.io as sio
import scipy.stats as stats
import pandas as pd
import matplotlib.pyplot as plt
from matplotlib.patches import Ellipse
from pathlib import Path
import visual_stimuli as vs
from visualize import Visualize
from vision_maths import Mathematics
from scipy.signal import convolve
from scipy.interpolate import interp1d
import brian2 as b2
from brian2.units import *
import apricot_fitter as apricot
from copy import deepcopy
from tqdm import tqdm
# import neo
# from neo.io import NixIO
<<<<<<< HEAD
# from neo.io import nixio as nix
=======
>>>>>>> 369efc86
import quantities as pq
import os
from cxsystem2.core.tools import write_to_file, load_from_file

import pdb
# import utilities as ut


class MosaicConstructor(Mathematics, Visualize):
    '''
    Create the ganglion cell mosaic.
    All spatial parameters are saved to the dataframe *gc_df*
    '''

    script_path = Path(__file__).parent
    digitized_figures_path = script_path

    def __init__(self, gc_type, response_type, ecc_limits, sector_limits, fits_from_file=None, model_density=1.0, randomize_position=0.7):
        '''
        Initialize the ganglion cell mosaic

        :param gc_type: 'parasol' or 'midget'
        :param response_type: 'ON' or 'OFF'
        :param ecc_limits: [float, float], both in degrees
        :param sector_limits: [float, float], both in degrees
        :param model_density: float, arbitrary unit. Use to scale the desired number of cells.
        :param randomize_position: float, arbitrary unit. Use to scale the amount of randomization.
        '''

        # Assertions
        assert isinstance(ecc_limits, list) and len(ecc_limits) == 2, 'Wrong type or length of eccentricity, aborting'
        assert isinstance(sector_limits, list) and len(sector_limits) == 2, 'Wrong type or length of theta, aborting'
        assert model_density <= 1.0, 'Density should be <=1.0, aborting'

        # Proportion from all ganglion cells. Density of all ganglion cells is given later as a function of ecc from literature.
        proportion_of_parasol_gc_type = 0.08
        proportion_of_midget_gc_type = 0.64

        # Proportion of ON and OFF response type cells, assuming ON rf diameter = 1.2 x OFF rf diamter, and
        # coverage factor =1; Chichilnisky_2002_JNeurosci
        proportion_of_ON_response_type = 0.40
        proportion_of_OFF_response_type = 0.60

        # GC type specifications self.gc_proportion
        gc_type = gc_type.lower()
        response_type = response_type.lower()
        if all([gc_type == 'parasol', response_type == 'on']):
            self.gc_proportion = proportion_of_parasol_gc_type * proportion_of_ON_response_type * model_density
        elif all([gc_type == 'parasol', response_type == 'off']):
            self.gc_proportion = proportion_of_parasol_gc_type * proportion_of_OFF_response_type * model_density
        elif all([gc_type == 'midget', response_type == 'on']):
            self.gc_proportion = proportion_of_midget_gc_type * proportion_of_ON_response_type * model_density
        elif all([gc_type == 'midget', response_type == 'off']):
            self.gc_proportion = proportion_of_midget_gc_type * proportion_of_OFF_response_type * model_density
        else:
            print('Unknown ganglion cell type, aborting')
            sys.exit()

        self.gc_type = gc_type
        self.response_type = response_type

        self.deg_per_mm = 1/0.220  # Turn deg2mm retina. One deg = 220um (Perry et al 1985). One mm retina is ~4.55 deg visual field.
        self.eccentricity = ecc_limits
        self.eccentricity_in_mm = np.asarray([r / self.deg_per_mm for r in ecc_limits])  # Turn list to numpy array
        self.theta = np.asarray(sector_limits)  # Turn list to numpy array
        self.randomize_position = randomize_position
        self.dendr_diam_model = 'quadratic'  # 'linear' # 'quadratic' # cubic

        # If study concerns visual field within 4 mm (20 deg) of retinal eccentricity, the cubic fit for
        # dendritic diameters fails close to fovea. Better limit it to more central part of the data
        if np.max(self.eccentricity_in_mm) <= 4:
            self.visual_field_fit_limit = 4
        else:
            self.visual_field_fit_limit = np.inf

        # If surround is fixed, the surround position, semi_x, semi_y (aspect_ratio)
        # and orientation are are the same as center params. This appears to give better results.
        self.surround_fixed = 1

        # Initialize pandas dataframe to hold the ganglion cells (one per row) and all their parameters in one place
        columns = ['positions_eccentricity', 'positions_polar_angle', 'eccentricity_group_index', 'semi_xc', 'semi_yc',
                   'xy_aspect_ratio', 'amplitudes', 'sur_ratio', 'orientation_center']
        self.gc_df = pd.DataFrame(columns=columns)

        # Set stimulus stuff
        self.stimulus_video = None

        # Make or read fits
        if fits_from_file is None:
            self.all_fits_df = apricot.ApricotFits(gc_type, response_type).get_fits()
        else:
            self.all_fits_df = pd.read_csv(fits_from_file, header=0, index_col=0).fillna(0.0)

        self.n_cells_data = len(self.all_fits_df)
        self.bad_data_indices = np.where((self.all_fits_df == 0.0).all(axis=1))[0].tolist()
        self.good_data_indices = np.setdiff1d(range(self.n_cells_data), self.bad_data_indices)

    def get_random_samples(self, shape, loc, scale, n_cells, distribution):
        """
        Create random samples from a model distribution.

        :param shape:
        :param loc:
        :param scale:
        :param n_cells:
        :param distribution:

        :returns distribution_parameters
        """
        assert distribution in ['gamma', 'beta', 'skewnorm'], "Distribution not supported"

        if distribution == 'gamma':
            distribution_parameters = stats.gamma.rvs(a=shape, loc=loc, scale=scale, size=n_cells,
                                                      random_state=None)  # random_state is the seed
        elif distribution == 'beta':
            distribution_parameters = stats.beta.rvs(a=shape[0], b=shape[1], loc=loc, scale=scale, size=n_cells,
                                                     random_state=None)  # random_state is the seed
        elif distribution == 'skewnorm':
            distribution_parameters = stats.skewnorm.rvs(a=shape, loc=loc, scale=scale, size=n_cells,
                                                         random_state=None)

        return distribution_parameters

    def read_gc_density_data(self):
        '''
        Read re-digitized old literature data from mat files
        '''
        digitized_figures_path = MosaicConstructor.digitized_figures_path

        gc_density = sio.loadmat(digitized_figures_path / 'Perry_1984_Neurosci_GCdensity_c.mat',
                                 variable_names=['Xdata', 'Ydata'])
        cell_eccentricity = np.squeeze(gc_density['Xdata'])
        cell_density = np.squeeze(gc_density['Ydata']) * 1e3  # Cells are in thousands, thus the 1e3
        return cell_eccentricity, cell_density

    def fit_gc_density_data(self):
        """
        Fits a Gaussian to ganglion cell density (digitized data from Perry_1984).

        :returns a, x0, sigma, baseline (aka "gc_density_func_params")
        """

        cell_eccentricity, cell_density = self.read_gc_density_data()

        # Gaussian + baseline fit initial values for fitting
        scale, mean, sigma, baseline0 = 1000, 0, 2, np.min(cell_density)
        popt, pcov = opt.curve_fit(self.gauss_plus_baseline, cell_eccentricity, cell_density,
                                   p0=[scale, mean, sigma, baseline0])

        return popt  # = gc_density_func_params

    def read_dendritic_fields_vs_eccentricity_data(self):
        '''
        Read re-digitized old literature data from mat files
        '''
        digitized_figures_path = MosaicConstructor.digitized_figures_path

        if self.gc_type == 'parasol':
            dendr_diam1 = sio.loadmat(digitized_figures_path / 'Perry_1984_Neurosci_ParasolDendrDiam_c.mat',
                                      variable_names=['Xdata', 'Ydata'])
            dendr_diam2 = sio.loadmat(digitized_figures_path / 'Watanabe_1989_JCompNeurol_GCDendrDiam_parasol_c.mat',
                                      variable_names=['Xdata', 'Ydata'])
        elif self.gc_type == 'midget':
            dendr_diam1 = sio.loadmat(digitized_figures_path / 'Perry_1984_Neurosci_MidgetDendrDiam_c.mat',
                                      variable_names=['Xdata', 'Ydata'])
            dendr_diam2 = sio.loadmat(digitized_figures_path / 'Watanabe_1989_JCompNeurol_GCDendrDiam_midget_c.mat',
                                      variable_names=['Xdata', 'Ydata'])

        return dendr_diam1, dendr_diam2

    def fit_dendritic_diameter_vs_eccentricity(self, visualize=False):
        """
        Dendritic field diameter with respect to eccentricity. Linear and quadratic fit.
        Data from Watanabe_1989_JCompNeurol and Perry_1984_Neurosci
        """

        # Read dendritic field data and return linear fit with scipy.stats.linregress
        dendr_diam_parameters = {}

        dendr_diam1, dendr_diam2 = self.read_dendritic_fields_vs_eccentricity_data()

        # Parasol fit
        gc_type = self.gc_type

        # Quality control. Datasets separately for visualization
        data_set_1_x = np.squeeze(dendr_diam1['Xdata'])
        data_set_1_y = np.squeeze(dendr_diam1['Ydata'])
        data_set_2_x = np.squeeze(dendr_diam2['Xdata'])
        data_set_2_y = np.squeeze(dendr_diam2['Ydata'])

        # Both datasets together
        data_all_x = np.concatenate((data_set_1_x, data_set_2_x))
        data_all_y = np.concatenate((data_set_1_y, data_set_2_y))

        # Limit eccentricities for central visual field studies to get better approximation at about 5 deg ecc (1mm)
        data_all_x_index = data_all_x <= self.visual_field_fit_limit
        data_all_x = data_all_x[data_all_x_index]
        data_all_y = data_all_y[data_all_x_index]  # Don't forget to truncate values, too

        # Sort to ascending order
        data_all_x_index = np.argsort(data_all_x)
        data_all_x = data_all_x[data_all_x_index]
        data_all_y = data_all_y[data_all_x_index]

        # Get rf diameter vs eccentricity
        dendr_diam_model = self.dendr_diam_model  # 'linear' # 'quadratic' # cubic
        dict_key = '{0}_{1}'.format(self.gc_type, dendr_diam_model)

        if dendr_diam_model == 'linear':
            polynomial_order = 1
            polynomials = np.polyfit(data_all_x, data_all_y, polynomial_order)
            dendr_diam_parameters[dict_key] = {'intercept': polynomials[1], 'slope': polynomials[0]}
        elif dendr_diam_model == 'quadratic':
            polynomial_order = 2
            polynomials = np.polyfit(data_all_x, data_all_y, polynomial_order)
            dendr_diam_parameters[dict_key] = {'intercept': polynomials[2], 'slope': polynomials[1],
                                               'square': polynomials[0]}
        elif dendr_diam_model == 'cubic':
            polynomial_order = 3
            polynomials = np.polyfit(data_all_x, data_all_y, polynomial_order)
            dendr_diam_parameters[dict_key] = {'intercept': polynomials[3], 'slope': polynomials[2],
                                               'square': polynomials[1], 'cube': polynomials[0]}

        if visualize:
            # self.show_dendritic_diameter_vs_eccentricity(gc_type, data_all_x, data_all_y,
            # dataset_name='All data cubic fit', intercept=polynomials[3], slope=polynomials[2], square=polynomials[1], cube=polynomials[0])
            self.show_dendritic_diameter_vs_eccentricity(self.gc_type, data_all_x, data_all_y, polynomials,
                                                         dataset_name='All data {0} fit'.format(dendr_diam_model))
            plt.show()

        return dendr_diam_parameters

    def densfunc(self, r, d0, beta):
        return d0 * (1 + beta * r) ** (-2)

    def place_gc_units(self, gc_density_func_params, visualize=False):
        """
        Place ganglion cell center positions to retina

        :param gc_density_func_params:
        :param visualize: True/False (default False)

        :returns matrix_eccentricity_randomized_all, matrix_orientation_surround_randomized_all
        """

        # Place cells inside one polar sector with density according to mid-ecc
        eccentricity_in_mm_total = self.eccentricity_in_mm
        theta = self.theta
        randomize_position = self.randomize_position

        # Loop for reasonable delta ecc to get correct density in one hand and good cell distribution from the algo on the other
        # Lets fit close to 0.1 mm intervals, which makes sense up to some 15 deg. Thereafter longer jumps would do fine.
        fit_interval = 0.1  # mm
        n_steps = int(np.round(np.ptp(eccentricity_in_mm_total) / fit_interval))
        eccentricity_steps = np.linspace(eccentricity_in_mm_total[0], eccentricity_in_mm_total[1], 1 + n_steps)

        # Initialize position arrays
        matrix_polar_angle_randomized_all = np.asarray([])
        matrix_eccentricity_randomized_all = np.asarray([])
        gc_eccentricity_group_index = np.asarray([])

        true_eccentricity_end = []
        sector_surface_area_all = []
        for eccentricity_group_index, current_step in enumerate(np.arange(int(n_steps))):

            if true_eccentricity_end:  # If the eccentricity has been adjusted below inside the loop
                eccentricity_in_mm = np.asarray([true_eccentricity_end, eccentricity_steps[current_step + 1]])
            else:
                eccentricity_in_mm = np.asarray(
                    [eccentricity_steps[current_step], eccentricity_steps[current_step + 1]])

            # fetch center ecc in mm
            center_ecc = np.mean(eccentricity_in_mm)

            # rotate theta to start from 0
            theta_rotated = theta - np.min(theta)
            angle = np.max(theta_rotated)  # The angle is now == max theta

            # Calculate area
            assert eccentricity_in_mm[0] < eccentricity_in_mm[1], 'Radii in wrong order, give [min max], aborting'
            sector_area_remove = self.sector2area(eccentricity_in_mm[0], angle)
            sector_area_full = self.sector2area(eccentricity_in_mm[1], angle)
            sector_surface_area = sector_area_full - sector_area_remove  # in mm2
            sector_surface_area_all.append(sector_surface_area)  # collect sector area for each ecc step

            # N cells for given ecc
            #my_gaussian_fit = self.gauss_plus_baseline(center_ecc, *gc_density_func_params)
            my_gaussian_fit = self.densfunc(center_ecc, 5.32043939e+05, 2.64289725)
            Ncells = sector_surface_area * my_gaussian_fit * self.gc_proportion

            # place cells in regular grid
            # Vector of cell positions in radial and polar directions. Angle in degrees.
            inner_arc_in_mm = (angle / 360) * 2 * np.pi * eccentricity_in_mm[0]
            delta_eccentricity_in_mm = eccentricity_in_mm[1] - eccentricity_in_mm[0]

            # By assuming that the ratio of the number of points in x and y direction respects
            # the sector's aspect ratio, ie.
            # n_segments_arc / n_segments_eccentricity = inner_arc_in_mm / delta_eccentricity_in_mm
            # we get:
            n_segments_arc = np.sqrt(Ncells * (inner_arc_in_mm / delta_eccentricity_in_mm))
            n_segments_eccentricity = np.sqrt(Ncells * (delta_eccentricity_in_mm / inner_arc_in_mm))
            # Because n_segments_arc and n_segments_eccentricity can be floats, we round them to integers
            int_n_segments_arc = int(round(n_segments_arc))
            int_n_segments_eccentricity = int(round(n_segments_eccentricity))

            # Recalc delta_eccentricity_in_mm given the n segments to avoid non-continuous cell densities
            true_n_cells = int_n_segments_arc * int_n_segments_eccentricity
            true_sector_area = true_n_cells / (my_gaussian_fit * self.gc_proportion)
            true_delta_eccentricity_in_mm = (int_n_segments_eccentricity / int_n_segments_arc) * inner_arc_in_mm

            radius_segment_length = true_delta_eccentricity_in_mm / int_n_segments_eccentricity
            theta_segment_angle = angle / int_n_segments_arc  # Note that this is different from inner_arc_in_mm / int_n_segments_arc

            # Set the true_eccentricity_end
            true_eccentricity_end = eccentricity_in_mm[0] + true_delta_eccentricity_in_mm

            vector_polar_angle = np.linspace(theta[0], theta[1], int_n_segments_arc)
            vector_eccentricity = np.linspace(eccentricity_in_mm[0], true_eccentricity_end - radius_segment_length,
                                              int_n_segments_eccentricity)

            # meshgrid and shift every second column to get good GC tiling
            matrix_polar_angle, matrix_eccentricity = np.meshgrid(vector_polar_angle, vector_eccentricity)
            matrix_polar_angle[::2] = matrix_polar_angle[::2] + (
                        angle / (2 * n_segments_arc))  # shift half the inter-cell angle

            # Randomize with respect to spacing
            # Randomization using uniform distribution [-0.5, 0.5]
            # matrix_polar_angle_randomized = matrix_polar_angle + theta_segment_angle * randomize_position \
            #                                 * (np.random.rand(matrix_polar_angle.shape[0],
            #                                                   matrix_polar_angle.shape[1]) - 0.5)
            # matrix_eccentricity_randomized = matrix_eccentricity + radius_segment_length * randomize_position \
            #                                  * (np.random.rand(matrix_eccentricity.shape[0],
            #                                                    matrix_eccentricity.shape[1]) - 0.5)
            # Randomization using normal distribution
            matrix_polar_angle_randomized = matrix_polar_angle + theta_segment_angle * randomize_position \
                                            * (np.random.randn(matrix_polar_angle.shape[0],
                                                              matrix_polar_angle.shape[1]))
            matrix_eccentricity_randomized = matrix_eccentricity + radius_segment_length * randomize_position \
                                             * (np.random.randn(matrix_eccentricity.shape[0],
                                                               matrix_eccentricity.shape[1]))

            matrix_polar_angle_randomized_all = np.append(matrix_polar_angle_randomized_all,
                                                          matrix_polar_angle_randomized.flatten())
            matrix_eccentricity_randomized_all = np.append(matrix_eccentricity_randomized_all,
                                                           matrix_eccentricity_randomized.flatten())

            assert true_n_cells == len(matrix_eccentricity_randomized.flatten()), "N cells don't match, check the code"
            gc_eccentricity_group_index = np.append(gc_eccentricity_group_index,
                                                    np.ones(true_n_cells) * eccentricity_group_index)

        # Save cell position data to current ganglion cell object
        self.gc_df['positions_eccentricity'] = matrix_eccentricity_randomized_all
        self.gc_df['positions_polar_angle'] = matrix_polar_angle_randomized_all
        self.gc_df['eccentricity_group_index'] = gc_eccentricity_group_index.astype(int)
        self.sector_surface_area_all = np.asarray(sector_surface_area_all)

        # Visualize 2D retina with quality control for density
        # Pass the GC object to this guy, because the Visualize class is not inherited
        if visualize:
            self.show_gc_positions_and_density(matrix_eccentricity_randomized_all,
                                               matrix_polar_angle_randomized_all, gc_density_func_params)

    def fit_spatial_statistics(self, visualize=False):
        """
        Collect spatial statistics from Chichilnisky receptive field data
        """

        # parameter_names, data_all_viable_cells, bad_cell_indices = fitdata
        data_all_viable_cells = np.array(self.all_fits_df)
        bad_cell_indices = np.where((self.all_fits_df == 0.0).all(axis=1))[0].tolist()
        parameter_names = self.all_fits_df.columns.tolist()

        all_viable_cells = np.delete(data_all_viable_cells, bad_cell_indices, 0)

        chichilnisky_data_df = pd.DataFrame(data=all_viable_cells, columns=parameter_names)

        # Save stats description to gc object
        self.rf_datafit_description_series = chichilnisky_data_df.describe()

        # Calculate xy_aspect_ratio
        xy_aspect_ratio_pd_series = chichilnisky_data_df['semi_yc'] / chichilnisky_data_df['semi_xc']
        xy_aspect_ratio_pd_series.rename('xy_aspect_ratio')
        chichilnisky_data_df['xy_aspect_ratio'] = xy_aspect_ratio_pd_series

        rf_parameter_names = ['semi_xc', 'semi_yc', 'xy_aspect_ratio', 'amplitudes', 'sur_ratio', 'orientation_center']
        self.rf_parameter_names = rf_parameter_names  # For reference
        n_distributions = len(rf_parameter_names)
        shape = np.zeros([n_distributions - 1])  # orientation_center has two shape parameters, below alpha and beta
        loc = np.zeros([n_distributions])
        scale = np.zeros([n_distributions])
        ydata = np.zeros([len(all_viable_cells), n_distributions])
        x_model_fit = np.zeros([100, n_distributions])
        y_model_fit = np.zeros([100, n_distributions])

        # Create dict for statistical parameters
        spatial_statistics_dict = {}

        # Model 'semi_xc', 'semi_yc', 'xy_aspect_ratio', 'amplitudes','sur_ratio' rf_parameter_names with a gamma function.
        for index, distribution in enumerate(rf_parameter_names[:-1]):
            # fit the rf_parameter_names, get the PDF distribution using the parameters
            ydata[:, index] = chichilnisky_data_df[distribution]
            shape[index], loc[index], scale[index] = stats.gamma.fit(ydata[:, index], loc=0)
            x_model_fit[:, index] = np.linspace(
                stats.gamma.ppf(0.001, shape[index], loc=loc[index], scale=scale[index]),
                stats.gamma.ppf(0.999, shape[index], loc=loc[index], scale=scale[index]), 100)
            y_model_fit[:, index] = stats.gamma.pdf(x=x_model_fit[:, index], a=shape[index], loc=loc[index],
                                                    scale=scale[index])

            # Collect parameters
            spatial_statistics_dict[distribution] = {'shape': shape[index], 'loc': loc[index], 'scale': scale[index],
                                                     'distribution': 'gamma'}

        # Model orientation distribution with beta function.
        index += 1
        ydata[:, index] = chichilnisky_data_df[rf_parameter_names[-1]]
        a_parameter, b_parameter, loc[index], scale[index] = stats.beta.fit(ydata[:, index], 0.6, 0.6,
                                                                            loc=0)  # initial guess for a_parameter and b_parameter is 0.6
        x_model_fit[:, index] = np.linspace(
            stats.beta.ppf(0.001, a_parameter, b_parameter, loc=loc[index], scale=scale[index]),
            stats.beta.ppf(0.999, a_parameter, b_parameter, loc=loc[index], scale=scale[index]), 100)
        y_model_fit[:, index] = stats.beta.pdf(x=x_model_fit[:, index], a=a_parameter, b=b_parameter, loc=loc[index],
                                               scale=scale[index])
        spatial_statistics_dict[rf_parameter_names[-1]] = {'shape': (a_parameter, b_parameter), 'loc': loc[index],
                                                           'scale': scale[index], 'distribution': 'beta'}

        # Quality control images
        if visualize:
            self.show_spatial_statistics(ydata, spatial_statistics_dict, (x_model_fit, y_model_fit))

        # Return stats for RF creation
        return spatial_statistics_dict

    def place_spatial_receptive_fields(self, spatial_statistics_dict, dendr_diam_vs_eccentricity_parameters_dict,
                                       visualize=False):
        '''
        Create spatial receptive fields to model cells.
        Starting from 2D difference-of-gaussian parameters:
        'semi_xc', 'semi_yc', 'xy_aspect_ratio', 'amplitudes','sur_ratio', 'orientation_center'
        '''

        # Get eccentricity data for all model cells
        # gc_eccentricity = self.gc_positions_eccentricity
        gc_eccentricity = self.gc_df['positions_eccentricity'].values

        # Get rf diameter vs eccentricity
        dendr_diam_model = self.dendr_diam_model  # from __init__ method
        dict_key = '{0}_{1}'.format(self.gc_type, dendr_diam_model)
        diam_fit_params = dendr_diam_vs_eccentricity_parameters_dict[dict_key]

        if dendr_diam_model == 'linear':
            gc_diameters = diam_fit_params['intercept'] + diam_fit_params[
                'slope'] * gc_eccentricity  # Units are micrometers
            polynomial_order = 1
        elif dendr_diam_model == 'quadratic':
            gc_diameters = diam_fit_params['intercept'] + diam_fit_params['slope'] * gc_eccentricity \
                           + diam_fit_params['square'] * gc_eccentricity ** 2
            polynomial_order = 2
        elif dendr_diam_model == 'cubic':
            gc_diameters = diam_fit_params['intercept'] + diam_fit_params['slope'] * gc_eccentricity \
                           + diam_fit_params['square'] * gc_eccentricity ** 2 \
                           + diam_fit_params['cube'] * gc_eccentricity ** 3
            polynomial_order = 3

        # Set parameters for all cells
        n_cells = len(gc_eccentricity)
        n_parameters = len(spatial_statistics_dict.keys())
        gc_rf_models = np.zeros((n_cells, n_parameters))
        for index, key in enumerate(spatial_statistics_dict.keys()):
            shape = spatial_statistics_dict[key]['shape']
            loc = spatial_statistics_dict[key]['loc']
            scale = spatial_statistics_dict[key]['scale']
            distribution = spatial_statistics_dict[key]['distribution']
            gc_rf_models[:, index] = self.get_random_samples(shape, loc, scale, n_cells,
                                                             distribution)
        # Quality control images
        if visualize:
            self.show_spatial_statistics(gc_rf_models, spatial_statistics_dict)

        # Calculate RF diameter scaling factor for all ganglion cells
        # Area of RF = Scaling_factor * Random_factor * Area of ellipse(semi_xc,semi_yc), solve Scaling_factor.
        area_of_ellipse = self.ellipse2area(gc_rf_models[:, 0],
                                            gc_rf_models[:, 1])  # Units are pixels for the Chichilnisky data

        '''
        The area_of_rf contains area for all model units. Its sum must fill the whole area (coverage factor = 1).
        We do it separately for each ecc sector, step by step, to keep coverage factor at 1 despite changing gc density with ecc
        '''
        area_scaling_factors_coverage1 = np.zeros(area_of_ellipse.shape)
        for index, surface_area in enumerate(self.sector_surface_area_all):
            # scaling_for_coverage_1 = (surface_area *1e6 ) / np.sum(area_of_rf[self.gc_df['eccentricity_group_index']==index])   # in micrometers2
            scaling_for_coverage_1 = (surface_area * 1e6) / \
                                     np.sum(area_of_ellipse[
                                                self.gc_df['eccentricity_group_index'] == index])  # in micrometers2

            # area_scaling_factors = area_of_rf / np.mean(area_of_ellipse)
            area_scaling_factors_coverage1[self.gc_df['eccentricity_group_index'] == index] \
                = scaling_for_coverage_1

        # area' = scaling factor * area
        # area_of_ellipse' = scaling_factor * area_of_ellipse
        # pi*a'*b' = scaling_factor * pi*a*b
        # a and b are the semi-major and semi minor axis, like radius
        # a'*a'*constant = scaling_factor * a * a * constant
        # a'/a = sqrt(scaling_factor)

        # Apply scaling factors to semi_xc and semi_yc. Units are micrometers.
        #scale_random_distribution = 0.08  # Estimated by eye from Watanabe and Perry data. Normal distribution with scale_random_distribution 0.08 cover about 25% above and below the mean value
        scale_random_distribution = 0.001
        random_normal_distribution1 = 1 + np.random.normal(scale=scale_random_distribution, size=n_cells)
        semi_xc = np.sqrt(area_scaling_factors_coverage1) * gc_rf_models[:, 0] * random_normal_distribution1
        random_normal_distribution2 = 1 + np.random.normal(scale=scale_random_distribution,
                                                           size=n_cells)  # second randomization
        semi_yc = np.sqrt(area_scaling_factors_coverage1) * gc_rf_models[:, 1] * random_normal_distribution2
        # semi_xc = np.sqrt(area_scaling_factors_coverage1) * gc_rf_models[:,0]
        # semi_yc = np.sqrt(area_scaling_factors_coverage1) * gc_rf_models[:,1]
        # Scale from micrometers to millimeters and return to numpy matrix
        gc_rf_models[:, 0] = semi_xc / 1000
        gc_rf_models[:, 1] = semi_yc / 1000

        # Save to ganglion cell dataframe. Keep it explicit to avoid unknown complexity
        self.gc_df['semi_xc'] = gc_rf_models[:, 0]
        self.gc_df['semi_yc'] = gc_rf_models[:, 1]
        self.gc_df['xy_aspect_ratio'] = gc_rf_models[:, 2]
        self.gc_df['amplitudes'] = gc_rf_models[:, 3]
        self.gc_df['sur_ratio'] = gc_rf_models[:, 4]
        # self.gc_df['orientation_center'] = gc_rf_models[:, 5]
        self.gc_df['orientation_center'] = self.gc_df['positions_polar_angle']  # plus some noise here

        if visualize:
            # Quality control for diameter distribution. In micrometers.
            gc_diameters = self.area2circle_diameter(self.ellipse2area(semi_xc, semi_yc))

            polynomials = np.polyfit(gc_eccentricity, gc_diameters, polynomial_order)

            self.show_dendritic_diameter_vs_eccentricity(self.gc_type, gc_eccentricity, gc_diameters, polynomials,
                                                         dataset_name='All data {0} fit'.format(dendr_diam_model))

            # gc_rf_models params: 'semi_xc', 'semi_yc', 'xy_aspect_ratio', 'amplitudes','sur_ratio', 'orientation_center'
            # rho = self.gc_positions_eccentricity
            # phi = self.gc_positions_polar_angle
            rho = self.gc_df['positions_eccentricity'].values
            phi = self.gc_df['positions_polar_angle'].values

            self.show_gc_receptive_fields(rho, phi, gc_rf_models, surround_fixed=self.surround_fixed)

        # All ganglion cell spatial parameters are now saved to ganglion cell object dataframe gc_df

    def fit_tonic_drives(self, visualize=False):
        tonicdrive_array = np.array(self.all_fits_df.iloc[self.good_data_indices].tonicdrive)
        shape, loc, scale = stats.gamma.fit(tonicdrive_array)

        if visualize:
            x_min, x_max = stats.gamma.ppf([0.001, 0.999], a=shape, loc=loc, scale=scale)
            xs = np.linspace(x_min, x_max, 100)
            plt.plot(xs, stats.gamma.pdf(xs, a=shape, loc=loc, scale=scale))
            plt.hist(tonicdrive_array, density=True)
            plt.title(self.gc_type + ' ' + self.response_type)
            plt.xlabel('Tonic drive (a.u.)')
            plt.show()

        return shape, loc, scale

    def fit_temporal_statistics(self, visualize=False):
        temporal_filter_parameters = ['n', 'p1', 'p2', 'tau1', 'tau2']
        distrib_params = np.zeros((len(temporal_filter_parameters), 3))

        for i, param_name in enumerate(temporal_filter_parameters):
            param_array = np.array(self.all_fits_df.iloc[self.good_data_indices][param_name])
            shape, loc, scale = stats.gamma.fit(param_array)
            distrib_params[i, :] = [shape, loc, scale]

        if visualize:
            plt.subplots(2,3)
            plt.suptitle(self.gc_type + ' ' + self.response_type)
            for i, param_name in enumerate(temporal_filter_parameters):
                plt.subplot(2,3,i+1)
                ax = plt.gca()
                shape, loc, scale = distrib_params[i, :]
                param_array = np.array(self.all_fits_df.iloc[self.good_data_indices][param_name])

                x_min, x_max = stats.gamma.ppf([0.001, 0.999], a=shape, loc=loc, scale=scale)
                xs = np.linspace(x_min, x_max, 100)
                ax.plot(xs, stats.gamma.pdf(xs, a=shape, loc=loc, scale=scale))
                ax.hist(param_array, density=True)
                ax.set_title(param_name)

            plt.show()

        return pd.DataFrame(distrib_params, index=temporal_filter_parameters, columns=['shape', 'loc', 'scale'])

    def create_temporal_filters(self, distrib_params_df, distribution='gamma'):

        n_rgc = len(self.gc_df)

        for param_name, row in distrib_params_df.iterrows():
            shape, loc, scale = row
            self.gc_df[param_name] = self.get_random_samples(shape, loc, scale, n_rgc, distribution)

    def scale_both_amplitudes(self):
        """
        Scale center and surround amplitudes so that the spatial RF volume is comparable to that of data.
        Second step of scaling is done before convolving with the stimulus.
        :return:
        """

        df = self.all_fits_df.iloc[self.good_data_indices]
        data_pixel_len = 0.06  # in mm; pixel length 60 micrometers in dataset

        # Get mean center and surround RF size from data in millimeters
        mean_center_sd = np.mean(np.sqrt(df.semi_xc * df.semi_yc)) * data_pixel_len
        mean_surround_sd = np.mean(np.sqrt((df.sur_ratio**2 * df.semi_xc * df.semi_yc))) * data_pixel_len

        # For each model cell, set center amplitude as data_cen_mean**2 / sigma_x * sigma_y
        # For each model cell, scale surround amplitude by data_sur_mean**2 / sur_sigma_x * sur_sigma_y
        # (Volume of 2D Gaussian = 2 * pi * sigma_x*sigma_y)

        n_rgc = len(self.gc_df)
        amplitudec = np.zeros(n_rgc)
        # amplitudes = np.zeros(n_rgc)

        for i in range(n_rgc):
            amplitudec[i] = mean_center_sd**2 / (self.gc_df.iloc[i].semi_xc * self.gc_df.iloc[i].semi_yc)
            # amplitudes[i] = self.gc_df.iloc[i].amplitudes * (mean_surround_sd**2 / (self.gc_df.iloc[i].semi_xc * self.gc_df.iloc[i].semi_yc * self.gc_df.iloc[i].sur_ratio**2))

        data_rel_sur_amplitude = self.gc_df['amplitudes']
        self.gc_df['amplitudec'] = amplitudec
        self.gc_df['amplitudes'] = amplitudec * data_rel_sur_amplitude
        self.gc_df['relative_sur_amplitude'] = self.gc_df['amplitudes'] / self.gc_df['amplitudec']

    def visualize_mosaic(self):
        """
        Plots the full ganglion cell mosaic

        :return:
        """
        rho = self.gc_df['positions_eccentricity'].values
        phi = self.gc_df['positions_polar_angle'].values

        gc_rf_models = np.zeros((len(self.gc_df), 6))
        gc_rf_models[:, 0] = self.gc_df['semi_xc']
        gc_rf_models[:, 1] = self.gc_df['semi_yc']
        gc_rf_models[:, 2] = self.gc_df['xy_aspect_ratio']
        gc_rf_models[:, 3] = self.gc_df['amplitudes']
        gc_rf_models[:, 4] = self.gc_df['sur_ratio']
        gc_rf_models[:, 5] = self.gc_df['orientation_center']

        self.show_gc_receptive_fields(rho, phi, gc_rf_models, surround_fixed=self.surround_fixed)

    def build(self, visualize=False):
        """
        Builds the receptive field mosaic
        :return:
        """
        # -- First, place the ganglion cell midpoints
        # Run GC density fit to data, get func_params. Data from Perry_1984_Neurosci
        gc_density_func_params = self.fit_gc_density_data()

        # Place ganglion cells to desired retina.
        self.place_gc_units(gc_density_func_params, visualize=visualize)

        # -- Second, endow cells with spatial receptive fields
        # Collect spatial statistics for receptive fields
        spatial_statistics_dict = self.fit_spatial_statistics(visualize=visualize)

        # Get fit parameters for dendritic field diameter with respect to eccentricity. Linear and quadratic fit.
        # Data from Watanabe_1989_JCompNeurol and Perry_1984_Neurosci
        dendr_diam_vs_eccentricity_parameters_dict = self.fit_dendritic_diameter_vs_eccentricity(
            visualize=visualize)

        # Construct spatial receptive fields. Centers are saved in the object
        self.place_spatial_receptive_fields(spatial_statistics_dict,
                                            dendr_diam_vs_eccentricity_parameters_dict, visualize)

        # Scale center and surround amplitude so that Gaussian volume is preserved
        self.scale_both_amplitudes()  # TODO - what was the purpose of this?

        # At this point the spatial receptive fields are ready.
        # The positions are in gc_eccentricity, gc_polar_angle, and the rf parameters in gc_rf_models
        n_rgc = len(self.gc_df)

        # Summarize RF semi_xc and semi_yc as "RF radius" (geometric mean)
        self.gc_df['rf_radius'] = np.sqrt(self.gc_df.semi_xc * self.gc_df.semi_yc)

        # Finally, get non-spatial parameters
        temporal_statistics_df = self.fit_temporal_statistics()
        self.create_temporal_filters(temporal_statistics_df)

        td_shape, td_loc, td_scale = self.fit_tonic_drives()
        self.gc_df['tonicdrive'] = self.get_random_samples(td_shape, td_loc, td_scale, n_rgc, 'gamma')

        print("Built RGC mosaic with %d cells" % n_rgc)

        if visualize is True:
            plt.show()

    def save_mosaic(self, filepath):
        print('Saving model mosaic to %s' % filepath)
        self.gc_df.to_csv(filepath)


class FunctionalMosaic(Mathematics):

    def __init__(self, gc_dataframe, gc_type, response_type, stimulus_center=5+0j, stimulus_width_pix=240, stimulus_height_pix=240,
                 pix_per_deg=60, fps=100):
        """

        :param gc_dataframe: Ganglion cell parameters; positions are retinal coordinates; positions_eccentricity in mm, positions_polar_angle in degrees
        """
        self.gc_type = gc_type
        self.response_type = response_type

        self.deg_per_mm = 1/0.220  # Perry_1985_VisRes; 0.223 um/deg in the fovea, 169 um/deg at 90 deg ecc

        # Metadata for Apricot dataset
        self.data_microm_per_pixel = 60
        self.data_filter_fps = 30  # Uncertain - "30 or 120 Hz"
        self.data_filter_timesteps = 15
        self.data_filter_duration = self.data_filter_timesteps * (1000/self.data_filter_fps)  # in milliseconds

        # Convert retinal positions (ecc, pol angle) to visual space positions in deg (x, y)
        vspace_pos = np.array([self.pol2cart(gc.positions_eccentricity, gc.positions_polar_angle)
                               for index, gc in gc_dataframe.iterrows()])
        vspace_pos = vspace_pos * self.deg_per_mm
        vspace_coords = pd.DataFrame({'x_deg': vspace_pos[:,0], 'y_deg': vspace_pos[:,1]})

        self.gc_df = pd.concat([gc_dataframe, vspace_coords], axis=1)

        # Convert RF center radii to degrees as well
        self.gc_df.semi_xc = self.gc_df.semi_xc * self.deg_per_mm
        self.gc_df.semi_yc = self.gc_df.semi_yc * self.deg_per_mm

        # Drop retinal positions from the df (so that they are not used by accident)
        self.gc_df = self.gc_df.drop(['positions_eccentricity', 'positions_polar_angle'], axis=1)

        # Some settings related to plotting
        self.cmap_stim = 'gray'
        self.cmap_spatial_filter = 'bwr'

        # Simulated data
        self.simulated_spiketrains = []

        # Initialize stuff related to digital sampling
        self.stimulus_center = stimulus_center
        self.stimulus_video = None
        self.stimulus_width_pix = stimulus_width_pix
        self.stimulus_height_pix = stimulus_height_pix
        self.stimulus_width_deg = stimulus_width_pix / pix_per_deg
        self.stimulus_height_deg = stimulus_height_pix / pix_per_deg
        self.pix_per_deg = pix_per_deg  # angular resolution (eg. van Hateren 1 arcmin/pix => 60 pix/deg)
        self.fps = fps
        self.gc_df_pixspace = pd.DataFrame()
        self.spatial_filter_sidelen = 0
        self.microm_per_pix = 0
        self.temporal_filter_len = 0
        self.initialize_digital_sampling()

    def _vspace_to_pixspace(self, x, y):
        """
        Converts visual space coordinates (in degrees; x=eccentricity, y=elevation) to pixel space coordinates.
        In pixel space, coordinates (q,r) correspond to matrix locations, ie. (0,0) is top-left.

        :param x: eccentricity (deg)
        :param y: elevation (deg)
        :return:
        """
        video_width_px = self.stimulus_width_pix  #self.stimulus_video.video_width
        video_height_px = self.stimulus_height_pix  #self.stimulus_video.video_height
        pix_per_deg = self.pix_per_deg  #self.stimulus_video.pix_per_deg

        # 1) Set the video center in visual coordinates as origin
        # 2) Scale to pixel space. Mirror+scale in y axis due to y-coordinate running top-to-bottom in pixel space
        # 3) Move the origin to video center in pixel coordinates
        q = pix_per_deg * (x - self.stimulus_center.real) + (video_width_px / 2)
        r = -pix_per_deg * (y - self.stimulus_center.imag) + (video_height_px / 2)

        return q, r

    def get_extents_deg(self):
        """
        Get the stimulus/screen extents in degrees

        :return: [xmin, xmax, ymin, ymax]
        """

        video_xmin_deg = self.stimulus_center.real - self.stimulus_width_deg / 2
        video_xmax_deg = self.stimulus_center.real + self.stimulus_width_deg / 2
        video_ymin_deg = self.stimulus_center.imag - self.stimulus_height_deg / 2
        video_ymax_deg = self.stimulus_center.imag + self.stimulus_height_deg / 2
        # left, right, bottom, top
        a = [video_xmin_deg, video_xmax_deg, video_ymin_deg, video_ymax_deg]

        return a

    def initialize_digital_sampling(self):
        """
        Endows RGCs with stimulus/pixel space coordinates

        :return:
        """

        # Endow RGCs with pixel coordinates.
        # NB! Here we make a new dataframe where everything is in pixels
        pixspace_pos = np.array([self._vspace_to_pixspace(gc.x_deg, gc.y_deg)
                               for index, gc in self.gc_df.iterrows()])
        pixspace_coords = pd.DataFrame({'q_pix': pixspace_pos[:, 0], 'r_pix': pixspace_pos[:, 1]})

        self.gc_df_pixspace = pd.concat([self.gc_df, pixspace_coords], axis=1)

        # Scale RF axes to pixel space
        self.gc_df_pixspace.semi_xc = self.gc_df.semi_xc * self.pix_per_deg
        self.gc_df_pixspace.semi_yc = self.gc_df.semi_yc * self.pix_per_deg

        # Define spatial filter sidelength (based on angular resolution and widest semimajor axis)
        # We use the general rule that the sidelength should be at least 5 times the SD
        # Sidelength always odd number
        self.spatial_filter_sidelen = 2 * 3 * int(max(max(self.gc_df_pixspace.semi_xc * self.gc_df_pixspace.sur_ratio),
                                                      max(self.gc_df_pixspace.semi_yc * self.gc_df_pixspace.sur_ratio))) + 1

        self.microm_per_pix = (1 / self.deg_per_mm) / self.pix_per_deg * 1000

        # Get temporal parameters from stimulus video
        # self.video_fps = self.stimulus_video.fps
        self.temporal_filter_len = int(self.data_filter_duration / (1000/self.fps))

    def load_stimulus(self, stimulus_video, visualize=False):
        """
        Loads stimulus video

        :param stimulus_video: VideoBaseClass, visual stimulus to project to the ganglion cell mosaic
        :param visualize: True/False, show 1 frame of stimulus in pixel and visual coordinate systems (default False)
        :return:
        """

        assert (stimulus_video.video_width == self.stimulus_width_pix) &\
               (stimulus_video.video_height == self.stimulus_height_pix),\
            "Check that stimulus dimensions match those of the mosaic"
        assert (stimulus_video.fps == self.fps), \
            "Check that stimulus frame rate matches that of the mosaic"
        assert (stimulus_video.pix_per_deg == self.pix_per_deg), \
            "Check that stimulus resolution matches that of the mosaic"

        # Get parameters from the stimulus object
        # self.stimulus_video = deepcopy(stimulus_video)  # Not sure if copying the best way here...
        self.stimulus_video = stimulus_video
        assert np.min(stimulus_video.frames) >= 0 and np.max(stimulus_video.frames) <= 255, \
            "Stimulus pixel values must be between 0 and 255"

        # Drop RGCs whose center is not inside the stimulus
        xmin, xmax, ymin, ymax = self.get_extents_deg()
        for index, gc in self.gc_df_pixspace.iterrows():
            if (gc.x_deg < xmin) | (gc.x_deg > xmax) | (gc.y_deg < ymin) | (gc.y_deg > ymax):
                self.gc_df.iloc[index] = 0.0  # all columns set as zero

        if visualize is True:
            self.show_stimulus_with_gcs()

    def show_stimulus_with_gcs(self, frame_number=0, ax=None, example_gc=5):
        """
        Plots the 1SD ellipses of the RGC mosaic

        :param frame_number: int
        :param ax: matplotlib Axes object
        :return:
        """
        fig=plt.figure()
        ax = ax or plt.gca()
        ax.imshow(self.stimulus_video.frames[:, :, frame_number],
                  vmin=0, vmax=255)
        ax = plt.gca()

        for index, gc in self.gc_df_pixspace.iterrows():
            # When in pixel coordinates, positive value in Ellipse angle is clockwise. Thus minus here.
            # Note that Ellipse angle is in degrees.
            # Width and height in Ellipse are diameters, thus x2.
            if index==example_gc:
                facecolor='yellow'
            else:
                facecolor='None'

            circ = Ellipse((gc.q_pix, gc.r_pix), width=2 * gc.semi_xc, height=2 * gc.semi_yc,
                           angle=gc.orientation_center * (-1), edgecolor='blue', facecolor=facecolor)
            ax.add_patch(circ)

        # Annotate
        # Get y tics in pixels
        locs, labels = plt.yticks()

        # Remove tick marks outside stimulus
        locs=locs[locs<self.stimulus_height_pix]
        # locs=locs[locs>=0] # Including zero seems to shift center at least in deg
        locs=locs[locs>0]

        # Set left y tick labels (pixels)
        left_y_labels = locs.astype(int)
        # plt.yticks(ticks=locs, labels=left_y_labels)
        plt.yticks(ticks=locs)
        ax.set_ylabel('pix')

        # Set x tick labels (degrees)
        xlocs = locs - np.mean(locs)
        down_x_labels = np.round(xlocs / self.pix_per_deg, decimals=2) + np.real(self.stimulus_center)
        plt.xticks(ticks=locs, labels=down_x_labels)
        ax.set_xlabel('deg')

        # Set right y tick labels (mm)
        ax2 = ax.twinx()  # instantiate a second axes that shares the same x-axis
        ax2.tick_params(axis='y')
        right_y_labels = np.round((locs / self.pix_per_deg) / self.deg_per_mm, decimals=2)
        plt.yticks(ticks=locs, labels=right_y_labels)
        ax2.set_ylabel('mm')

        fig.tight_layout()

    def show_single_gc_view(self, cell_index, frame_number=0, ax=None):
        """
        Plots the stimulus frame cropped to RGC surroundings

        :param cell_index: int
        :param frame_number: int
        :param ax: matplotlib Axes object
        :return:
        """
        ax = ax or plt.gca()

        gc = self.gc_df_pixspace.iloc[cell_index]
        qmin, qmax, rmin, rmax = self._get_crop_pixels(cell_index)

        # Show stimulus frame cropped to RGC surroundings & overlay 1SD center RF on top of that
        ax.imshow(self.stimulus_video.frames[:, :, frame_number], cmap=self.cmap_stim,
                  vmin=0, vmax=255)
        ax.set_xlim([qmin, qmax])
        ax.set_ylim([rmax, rmin])

        # When in pixel coordinates, positive value in Ellipse angle is clockwise. Thus minus here.
        # Note that Ellipse angle is in degrees.
        # Width and height in Ellipse are diameters, thus x2.
        circ = Ellipse((gc.q_pix, gc.r_pix), width=2 * gc.semi_xc, height=2 * gc.semi_yc,
                       angle=gc.orientation_center * (-1), edgecolor='white', facecolor='yellow')
        ax.add_patch(circ)
        plt.xticks([])
        plt.yticks([])

    def _get_crop_pixels(self, cell_index):
        """
        Get pixel coordinates for stimulus crop that is the same size as the spatial filter

        :param cell_index: int
        :return:
        """
        gc = self.gc_df_pixspace.iloc[cell_index]
        q_center = int(gc.q_pix)
        r_center = int(gc.r_pix)

        side_halflen = (self.spatial_filter_sidelen-1) // 2  # crops have width = height

        qmin = q_center - side_halflen
        qmax = q_center + side_halflen
        rmin = r_center - side_halflen
        rmax = r_center + side_halflen

        return qmin, qmax, rmin, rmax

    def _create_spatial_filter(self, cell_index):
        """
        Creates the spatial component of the spatiotemporal filter

        :param cell_index: int
        :return:
        """

        offset = 0.0
        s = self.spatial_filter_sidelen

        gc = self.gc_df_pixspace.iloc[cell_index]
        qmin, qmax, rmin, rmax = self._get_crop_pixels(cell_index)

        x_grid, y_grid = np.meshgrid(np.arange(qmin, qmax+1, 1),
                                     np.arange(rmin, rmax+1, 1))

        orientation_center = gc.orientation_center * (np.pi/180)
        spatial_kernel = self.DoG2D_fixed_surround((x_grid, y_grid),
                                                   gc.amplitudec,
                                                   gc.q_pix, gc.r_pix,
                                                   gc.semi_xc, gc.semi_yc, orientation_center,
                                                   gc.amplitudes,
                                                   gc.sur_ratio, offset)
        spatial_kernel = np.reshape(spatial_kernel, (s, s))

        # Scale the spatial filter so that its maximal gain is something reasonable
        # TODO - how should you scale the kernel??
        max_gain = np.max(np.abs(np.fft.fft2(spatial_kernel)))
        # 5.3 here just to give exp(5.3) = 200 Hz max firing rate to sinusoids
        spatial_kernel = (5.3/max_gain) * spatial_kernel

        return spatial_kernel

    def _create_temporal_filter(self, cell_index):
        """
        Creates the temporal component of the spatiotemporal filter

        :param cell_index: int
        :return:
        """

        filter_params = self.gc_df.iloc[cell_index][['n', 'p1', 'p2', 'tau1', 'tau2']]
        if self.response_type == 'off':
            filter_params[1] = (-1) * filter_params[1]
            filter_params[2] = (-1) * filter_params[2]

        tvec = np.linspace(0, self.data_filter_duration, self.temporal_filter_len)
        temporal_filter = self.diff_of_lowpass_filters(tvec, *filter_params)

        # Scale the temporal filter so that its maximal gain is 1
        # TODO - how should you scale the kernel??
        max_gain = np.max(np.abs(np.fft.fft(temporal_filter)))
        temporal_filter = (1/max_gain) * temporal_filter

        return temporal_filter

    def plot_tf_amplitude_response(self, cell_index, ax=None):

        ax = ax or plt.gca()

        tf = self._create_temporal_filter(cell_index)
        ft_tf = np.fft.fft(tf)
        timestep = self.data_filter_duration / len(tf) / 1000  # in seconds
        freqs = np.fft.fftfreq(tf.size, d=timestep)
        amplitudes = np.abs(ft_tf)

        ax.set_xscale('log')
        ax.set_xlim([0.1,100])
        plt.xlabel('Frequency (Hz)')
        plt.ylabel('Gain')
        ax.plot(freqs,amplitudes,'.')

    def _create_postspike_filter(self, cell_index):
        raise NotImplementedError

    def create_spatiotemporal_filter(self, cell_index, visualize=False):
        """
        Returns the outer product of the spatial and temporal filters

        :param cell_index: int
        :param visualize: bool
        :return:
        """

        spatial_filter = self._create_spatial_filter(cell_index)
        s = self.spatial_filter_sidelen
        spatial_filter_1d = np.array([np.reshape(spatial_filter, s**2)]).T

        temporal_filter = self._create_temporal_filter(cell_index)

        spatiotemporal_filter = spatial_filter_1d * temporal_filter  # (Nx1) * (1xT) = NxT

        if visualize is True:
            vmax = np.max(np.abs(spatial_filter))
            vmin = -vmax

            plt.subplots(1, 2, figsize=(10, 4))
            plt.suptitle(self.gc_type + ' ' + self.response_type + ' / cell ix ' + str(cell_index))
            plt.subplot(121)
            plt.imshow(spatial_filter, cmap=self.cmap_spatial_filter, vmin=vmin, vmax=vmax)
            plt.colorbar()

            plt.subplot(122)
            plt.plot(range(self.temporal_filter_len), np.flip(temporal_filter))

            # plt.subplot(133)
            # plt.imshow(np.flip(spatiotemporal_filter, axis=1), aspect='auto', cmap='bwr', vmin=vmin, vmax=vmax)
            # plt.colorbar()

            plt.tight_layout()

        return spatiotemporal_filter

    def get_cropped_video(self, cell_index, contrast=True, reshape=False):
        """
        Crops the video to RGC surroundings

        :param cell_index: int
        :param reshape:
        :return:
        """

        # TODO - RGCs that are near the border of the stimulus will fail (no problem if stim is large enough)

        qmin, qmax, rmin, rmax = self._get_crop_pixels(cell_index)
        stimulus_cropped = self.stimulus_video.frames[rmin:rmax+1, qmin:qmax+1, :].copy()

        # Scale stimulus pixel values from [0, 255] to [-1.0, 1.0]
        # TODO - This is brutal and unphysiological, at least for natural movies
        if contrast is True:
            stimulus_cropped = stimulus_cropped / 127.5 - 1.0

        if reshape is True:
            s = self.spatial_filter_sidelen
            n_frames = np.shape(self.stimulus_video.frames)[2]

            stimulus_cropped = np.reshape(stimulus_cropped, (s**2, n_frames))

        return stimulus_cropped

    def plot_midpoint_contrast(self, cell_index, ax=None):
        """
        Plots the contrast in the mid-pixel of the stimulus cropped to RGC surroundings

        :param cell_index:
        :return:
        """
        stimulus_cropped = self.get_cropped_video(cell_index)

        midpoint_ix = (self.spatial_filter_sidelen - 1) // 2
        signal = stimulus_cropped[midpoint_ix, midpoint_ix, :]

        video_dt = (1 / self.stimulus_video.fps) * second
        tvec = np.arange(0, len(signal)) * video_dt

        ax = ax or plt.gca()
        ax.plot(tvec, signal)
        ax.set_ylim([-1, 1])

    def plot_local_rms_contrast(self, cell_index, ax=None):
        """
        Plots local RMS contrast in the stimulus cropped to RGC surroundings.
        Note that is just a frame-by-frame computation, no averaging here

        :param cell_index:
        :return:
        """
        stimulus_cropped = self.get_cropped_video(cell_index, contrast=False)  # get stimulus intensities
        n_frames = self.stimulus_video.video_n_frames
        s = self.spatial_filter_sidelen
        signal = np.zeros(n_frames)

        for t in range(n_frames):
            frame_mean = np.mean(stimulus_cropped[:,:,t])
            squared_sum = np.sum((stimulus_cropped[:,:,t] - frame_mean)**2)
            signal[t] = np.sqrt(1/(frame_mean**2 * s**2) * squared_sum)

        video_dt = (1 / self.stimulus_video.fps) * second
        tvec = np.arange(0, len(signal)) * video_dt

        ax = ax or plt.gca()
        ax.plot(tvec, signal)
        ax.set_ylim([0, 1])

    def plot_local_michelson_contrast(self, cell_index, ax=None):
        """
        Plots local RMS contrast in the stimulus cropped to RGC surroundings.
        Note that is just a frame-by-frame computation, no averaging here

        :param cell_index:
        :return:
        """
        stimulus_cropped = self.get_cropped_video(cell_index, contrast=False)  # get stimulus intensities
        n_frames = self.stimulus_video.video_n_frames
        s = self.spatial_filter_sidelen
        signal = np.zeros(n_frames)

        for t in range(n_frames):
            frame_min = np.min(stimulus_cropped[:,:,t])
            frame_max = np.max(stimulus_cropped[:, :, t])
            signal[t] = (frame_max-frame_min)/(frame_max+frame_min)

        video_dt = (1 / self.stimulus_video.fps) * second
        tvec = np.arange(0, len(signal)) * video_dt

        ax = ax or plt.gca()
        ax.plot(tvec, signal)
        ax.set_ylim([0, 1])

    def _generator_to_firing_rate(self, generator_potential):

        # firing_rate = np.exp(generator_potential)
        firing_rate = np.power(generator_potential,2)

        return firing_rate

    def convolve_stimulus(self, cell_index, visualize=False):
        """
        Convolves the stimulus with the stimulus filter

        :param cell_index: int
        :param visualize: bool
        :return: array of length (stimulus timesteps)
        """
        # Get spatiotemporal filter
        spatiotemporal_filter = self.create_spatiotemporal_filter(cell_index, visualize=False)
        # spatiotemporal_filter = self.create_spatiotemporal_filter(cell_index, visualize=True)

        # Get cropped stimulus
        stimulus_cropped = self.get_cropped_video(cell_index, reshape=True)

        # Run convolution
        generator_potential = convolve(stimulus_cropped, spatiotemporal_filter, mode='valid')
        generator_potential = generator_potential[0, :]

        # Add some padding to the beginning so that stimulus time and generator potential time match
        # (First time steps of stimulus are not convolved)
        video_dt = (1 / self.stimulus_video.fps) * second
        n_padding = int(self.data_filter_duration*ms / video_dt - 1) # constant 49, comes from Apricot dataset. This might not be correct for short stimulus. Check SV 13.10.2020
        generator_potential = np.pad(generator_potential, (n_padding, 0),
                                     mode='constant', constant_values=0)

        tonic_drive = self.gc_df.iloc[cell_index].tonicdrive

        firing_rate = self._generator_to_firing_rate(generator_potential + tonic_drive)

        if visualize is True:

            tvec = np.arange(0, len(generator_potential), 1) * video_dt

            plt.subplots(2, 1, sharex=True)
            plt.subplot(211)
            plt.plot(tvec, generator_potential + tonic_drive)
            plt.ylabel('Generator [a.u.]')

            plt.subplot(212)
            plt.plot(tvec, firing_rate)
            plt.xlabel('Time (s)]')
            plt.ylabel('Firing rate (Hz)]')

        # Return the 1-dimensional generator potential
        return generator_potential + tonic_drive

    def _old_style_visualization_for_run_cells(self, n_trials, n_cells, all_spiketrains, exp_generator_potential, duration, generator_potential, video_dt, tvec_new, visualize=True):
                
        # Prepare data for manual visualization        
        if n_trials > 1 and n_cells == 1:
            for_eventplot = np.array(all_spiketrains)
            for_histogram = np.concatenate(all_spiketrains)
            for_generatorplot = exp_generator_potential.flatten()
            n_samples = n_trials
            sample_name = 'Trials'
        elif n_trials == 1 and n_cells > 1:
            for_eventplot = np.concatenate(all_spiketrains)
            for_histogram = np.concatenate(all_spiketrains[0])
            for_generatorplot = np.mean(exp_generator_potential, axis=1)
            n_samples = n_cells
            sample_name = 'Cell #'
        else:
            visualize = False
            print('You attempted to visualize gc activity, but you have either n_trials or n_cells must be 1, and the other > 1')
            
        plt.subplots(2, 1, sharex=True)
        plt.subplot(211)
        # plt.eventplot(spiketrains)
        plt.eventplot(for_eventplot)
        plt.xlim([0, duration/second])
        # plt.ylabel('Trials')
        plt.ylabel(sample_name)

        plt.subplot(212)
        # Plot the generator and the average firing rate
        tvec = np.arange(0, len(generator_potential), 1) * video_dt
        # plt.plot(tvec, exp_generator_potential.flatten(), label='Generator')
        plt.plot(tvec, for_generatorplot, label='Generator')
        plt.xlim([0, duration / second])

        # Compute average firing rate over trials (should approximately follow generator)
        hist_dt = 1*ms
        # n_bins = int((duration/hist_dt))
        bin_edges = np.append(tvec_new, [duration/second])  # Append the rightmost edge
        # hist, _ = np.histogram(spiketrains_flat, bins=bin_edges)
        hist, _ = np.histogram(for_histogram, bins=bin_edges)
        # avg_fr = hist / n_trials / (hist_dt / second)
        avg_fr = hist / n_samples / (hist_dt / second)

        xsmooth = np.arange(-15, 15+1)
        smoothing = stats.norm.pdf(xsmooth, scale=5)  # Gaussian smoothing with SD=5 ms
        smoothed_avg_fr = np.convolve(smoothing, avg_fr, mode='same')

        plt.plot(bin_edges[:-1], smoothed_avg_fr, label='Measured')
        plt.ylabel('Firing rate (Hz)')
        plt.xlabel('Time (s)')

        plt.legend()

        # if spike_generator_model=='refractory':
        #     plt.subplots(2, 1, sharex=True)
        #     plt.subplot(211)
        #     plt.plot(   spiketrains[cell_index], np.ones(spiketrains[cell_index].shape) * 
        #                 np.mean(state_monitor.lambda_ttlast[cell_index]), 'g+')
        #     # plt.plot(state_monitor.t, state_monitor.v[50])
        #     plt.plot(state_monitor.t, state_monitor.lambda_ttlast[cell_index])

        #     plt.xlim([0, duration/second])
        #     plt.ylabel('lambda_ttlast')

        #     plt.subplot(212)
        #     # Plot the generator and the average firing rate
        #     # plt.plot(state_monitor.t, state_monitor.ref[50])
        #     plt.plot(state_monitor.t, state_monitor.w[cell_index])
        #     plt.xlim([0, duration / second])
        #     plt.ylabel('w')

        #     plt.xlabel('Time (s)')

    def _get_w_z_coords(self):
        """
        # Create w_coord, z_coord for cortical and visual coordinates, respectively
        """
        # Create w_coord, z_coord for cortical and visual coordinates, respectively
        z_coord = self.gc_df['x_deg'].values  + 1j * self.gc_df['y_deg'].values
        
        # Macaque values
        # a for macaques should be 0.3 - 0.9, Schwartz 1994 citing Wilson et al 1990 "The perception of form" in Visual perception: The neurophysiological foundations, Academic Press 
        # k has been pretty open. 
        # However, if we relate 1/M = (a/k) + (1/k) * E and M = (1/0.077) + (1/(0.082 * E)), we get
        # Andrew's answer: k=1/.082, a=. 077/.082
        a = .077 / .082 # ~ 0.94
        k = 1 / .082 # ~ 12.2
        w_coord = k * log(z_coord + a)

        return w_coord, z_coord

    def _save_for_cxsystem(self, spike_mons, filename=None, analog_signal=None):
        # Save to current working dir
        if filename is None:
            save_path = os.path.join(os.getcwd(),'most_recent_spikes')
        else:
            save_path = os.path.join(os.getcwd(),filename)
            
        self.output_file_extension = '.gz'

        self.w_coord, self.z_coord = self._get_w_z_coords()

        # Copied from CxSystem2\cxsystem2\core\stimuli.py The Stimuli class does not support reuse
        print(" -  Saving spikes, rgc coordinates and analog signal (if not None)...")
        self.generated_input_folder = save_path + self.output_file_extension
        data_to_save = {}
        for ii in range(len(spike_mons)):
            data_to_save['spikes_' + str(ii)] = []
            # data_to_save['spikes_' + str(ii)].append(spike_mons[ii].it[0].__array__())
            # data_to_save['spikes_' + str(ii)].append(spike_mons[ii].it[1].__array__())
            data_to_save['spikes_' + str(ii)].append(spike_mons[ii][0])
            data_to_save['spikes_' + str(ii)].append(spike_mons[ii][1])
        data_to_save['w_coord'] = self.w_coord
        data_to_save['z_coord'] = self.z_coord

        if analog_signal is not None:
            data_to_save['analog_signal'] = analog_signal

        write_to_file(save_path + self.output_file_extension, data_to_save)

    # def _save_for_neo(self, spike_mons, n_trials, n_cells, t_start, t_end, filename=None, analog_signal=None, analog_step=None):

    #     # Save to current working dir
    #     if filename is None:
    #         save_path = os.path.join(os.getcwd(),'most_recent_spikes_neo')
    #     else:
    #         save_path = os.path.join(os.getcwd(),filename)
        
    #     self.output_file_extension = '.h5' # NEO

    #     # Prep path
    #     print(" -  Saving spikes, rgc coordinates and analog signal (if not None)...")
    #     nix_fullpath = save_path + self.output_file_extension

    #     # create a new file overwriting any existing content
    #     nixfile = NixIO(filename=nix_fullpath, mode='ow') # modes 'ow' overwrite, 'rw' append?, 'ro' read only

    #     self.w_coord, self.z_coord = self._get_w_z_coords()
    #     # pdb.set_trace()
    #     # Prep Neo
    #     # Create Neo Block to contain all generated data
    #     block = neo.Block(name=filename)

    #     # # Create multiple Segments corresponding to trials
    #     # block.segments = [neo.Segment(index=i) for i in range(n_trials)]
    #     # Create one ChannelIndex (analog channels)
    #     block.channel_indexes = [neo.ChannelIndex(name='C%d' % i, index=i) for i in range(n_cells)]
    #     # Attach one Units (cells) to each ChannelIndex
    #     for idx, channel_idx in enumerate(block.channel_indexes):
    #         channel_idx.units = [neo.Unit('U%d' % i) for i in range(1)]
    #         channel_idx.index = np.array([idx])

    #     # Save spikes
    #     for idx2, channel_index in enumerate(block.channel_indexes):
    #         for idx, spike_monitor in zip(range(n_trials), spike_mons):
    #             spikes = spike_monitor.spike_trains()[idx2]
    #             train = neo.SpikeTrain( spikes, 
    #                                     t_end[idx], 
    #                                     t_start=t_start[idx],
    #                                     units='sec')
    #             train.name=f'Unit {idx2}, trial {idx}'
    #             # seg.spiketrains.append(train)
    #             channel_index.units[0].spiketrains.append(train)

    #         if analog_signal is not None:
    #             stepsize = (analog_step / second) * pq.s
    #             analog_sigarr = neo.AnalogSignal(   analog_signal[:,idx2], 
    #                                             units="Hz",
    #                                             t_start=t_start[idx],
    #                                             sampling_period=stepsize)
    #             channel_index.analogsignals.append(analog_sigarr)

    #     # save nix to file
    #     nixfile.write_block(block)

    #     # close file
    #     nixfile.close()
    #     # pdb.set_trace()

    def run_cells(self, cell_index=None, n_trials=1, visualize=False, save_data=False, 
                  spike_generator_model='refractory', return_monitor=False, filename=None):
        """
        Runs the LNP pipeline for a single ganglion cell (spiking by Brian2)

        :param cell_index: int or None. If None, run all cells
        :param n_trials: int
        :param visualize: bool
        :param save_data: bool
        :param spike_generator_model: str, 'refractory' or 'poisson'
        :param return_monitor: bool, whether to return a raw Brian2 SpikeMonitor
        :param filename: str
        :return:
        """
        # Save spike generation model
        self.spike_generator_model = spike_generator_model

        video_dt = (1 / self.stimulus_video.fps) * second
        duration = self.stimulus_video.video_n_frames * video_dt
        poissongen_dt = 1.0 * ms

        # Run all cells
        if cell_index is None:
            n_cells = len(self.gc_df.index) # all cells
            cell_index = np.arange(n_cells)
        # Run one cell
        else:
            n_cells = 1
            cell_index = np.array(cell_index)

        cell_index = np.atleast_1d(cell_index) # python is not always so simple...

        # Get instantaneous firing rate
        print('Preparing generator potential...')
        generator_potential = np.zeros([self.stimulus_video.video_n_frames, n_cells])
        for idx, this_cell in enumerate(cell_index):
            generator_potential[:, idx] = self.convolve_stimulus(this_cell, visualize=False)

        # exp_generator_potential = np.array(np.exp(generator_potential))
        # exp_generator_potential = generator_potential
        exp_generator_potential = self._generator_to_firing_rate(generator_potential)
        # exp_generator_potential = stats.norm.cdf(generator_potential)

        # Let's interpolate the rate to 1ms intervals
        tvec_original = np.arange(1, self.stimulus_video.video_n_frames+1) * video_dt
        rates_func = interp1d(tvec_original, exp_generator_potential, axis=0, fill_value=0, bounds_error=False)

        tvec_new = np.arange(0, duration, poissongen_dt)
        interpolated_rates_array = rates_func(tvec_new)  # This needs to be 2D array for Brian!

        # Identical rates array for every trial; rows=time, columns=cell index
        inst_rates = b2.TimedArray(interpolated_rates_array * Hz, poissongen_dt)

        # Cells in parallel (NG), trial iterations (repeated runs)
        if spike_generator_model=='refractory':
            # Create Brian NeuronGroup
            # calculate probability of firing for current timebin (eg .1 ms)
            # draw spike/nonspike from random distribution
            
            # Recovery function from Berry_1998_JNeurosci, Uzzell_2004_JNeurophysiol
            # abs and rel refractory estimated from Uzzell_2004_JNeurophysiol, 
            # Fig 7B, bottom row, inset. Parasol ON cell
            abs_refractory = 1 * ms
            rel_refractory = 3 * ms
            p_exp = 4
            neuron_group = b2.NeuronGroup(
                n_cells, 
                model = '''
                lambda_ttlast = inst_rates(t, i) * dt * w: 1
                t_diff = clip(t - lastspike - abs_refractory, 0, 100) : second
                w = t_diff**p_exp / (t_diff**p_exp + rel_refractory**p_exp) : 1
                ''',
                threshold='rand()<lambda_ttlast',
                refractory = '(t-lastspike) < abs_refractory') # This is necessary for brian2 to generate lastspike variable. Does not affect refractory behavior

            spike_monitor = b2.SpikeMonitor(neuron_group)
            net = b2.Network(neuron_group, spike_monitor)

        elif spike_generator_model=='poisson':
            # Create Brian PoissonGroup (inefficient implementation but nevermind)
            poisson_group = b2.PoissonGroup(n_cells, rates='inst_rates(t, i)')
            spike_monitor = b2.SpikeMonitor(poisson_group)
            net = b2.Network(poisson_group, spike_monitor)

        # Save brian state
        net.store()
        all_spiketrains = []
        spikemons = []
        spikearrays = []
        t_start = []
        t_end = []
        
        # Run cells in parallel, trials in loop
        tqdm_desc = 'Simulating ' + self.response_type + ' ' + self.gc_type + ' mosaic'
        for trial in tqdm(range(n_trials), desc=tqdm_desc):
            net.restore()  # Restore the initial state
            t_start.append( (net.t / second) * pq.second)
            net.run(duration)
            t_end.append( (net.t / second) * pq.second)

            # for old visualization
            spiketrains = np.array(list(spike_monitor.spike_trains().values()))
            all_spiketrains.append(spiketrains.flatten())

            # Cxsystem spikemon save natively supports multiple monitors
            spikemons.append(spike_monitor) 
            spikearrays.append([    deepcopy(spike_monitor.it[0].__array__()), 
                                    deepcopy(spike_monitor.it[1].__array__())]) 

        if save_data is True:
            # self._save_for_neo( spikemons, 
            #                     n_trials,
            #                     n_cells, 
            #                     t_start, 
            #                     t_end, 
            #                     filename=filename, 
            #                     analog_signal=interpolated_rates_array,
            #                     analog_step = poissongen_dt
            #                     )

            self._save_for_cxsystem(spikearrays, filename=filename, analog_signal=interpolated_rates_array)

        if visualize is True:
            self._old_style_visualization_for_run_cells(n_trials, n_cells, all_spiketrains, exp_generator_potential, duration, generator_potential, video_dt, tvec_new)
 
        if return_monitor is True:
            return spike_monitor
        else:
            return spiketrains, interpolated_rates_array.flatten()

    def run_all_cells(  self, spike_generator_model='refractory',
                        save_data=False, visualize=False):    
    
        """
        Runs the LNP pipeline for all ganglion cells (legacy function)

        :param visualize: bool
        :param spike_generator_model: str, 'refractory' or 'poisson'
        :param save_data: bool
        :return:
        """

        self.run_cells( cell_index=None, n_trials=1, spike_generator_model=spike_generator_model, 
                        save_data=save_data, visualize=visualize)

    def save_spikes_csv(self, filename=None):
        """
        Saves spikes as a csv file with rows of the form cell_index, spike_time.
        This file can be used in ViSimpl:
        visimpl.AppImage -csv parasol_structure.csv parasol_spikes.csv

        :param filename: str
        :return:
        """
        assert len(self.simulated_spiketrains) > 0, "There are no simulated spiketrains to save"

        if filename is None:
            filename = self.gc_type + '_' + self.response_type + '_spikes.csv'

        spikes_df = pd.DataFrame(columns=['cell_index', 'spike_time'])
        for cell_index in range(len(self.gc_df)):
            spiketrain = self.simulated_spiketrains[cell_index]
            index_array = cell_index * np.ones(len(spiketrain))
            temp_df = pd.DataFrame(np.column_stack((index_array, spiketrain)), columns=['cell_index', 'spike_time'])
            spikes_df = pd.concat([spikes_df, temp_df], axis=0)

        spikes_df['cell_index'] = spikes_df['cell_index'].astype(int)
        spikes_df = spikes_df.sort_values(by='spike_time')
        spikes_df.to_csv(filename, index=False, header=False)

    def save_structure_csv(self, filename=None):
        """
        Saves x,y coordinates of model cells to a csv file (for use in ViSimpl).

        :param filename: str
        :return:
        """
        if filename is None:
            filename = self.gc_type + '_' + self.response_type + '_structure.csv'

        rgc_coords = self.gc_df[['x_deg', 'y_deg']].copy()
        rgc_coords['z_deg'] = 0.0

        rgc_coords.to_csv(filename, header=False, index=False)


if __name__ == "__main__":
    '''
    Build and test your retina here, one gc type at a time. Temporal hemiretina of macaques.
    '''
    # mosaic = MosaicConstructor(gc_type='parasol', response_type='on', ecc_limits=[4.8, 5.2],
    #                            sector_limits=[-.4, .4], model_density=1.0, randomize_position=0.05)
    
    # mosaic.build()
    # mosaic.save_mosaic('parasol_on_single.csv')

    testmosaic = pd.read_csv('parasol_on_single.csv', index_col=0)


    ret = FunctionalMosaic(testmosaic, 'parasol', 'on', stimulus_center=5+0j,
                           stimulus_width_pix=240, stimulus_height_pix=240)


    stim = vs.ConstructStimulus(pattern='temporal_square_pattern', stimulus_form='circular',
                                temporal_frequency=0.1, spatial_frequency=1.0, stimulus_position=(-.06, 0.03),
                                duration_seconds=.4, image_width=240, image_height=240,
                                stimulus_size=.1, contrast=.99, baseline_start_seconds = 0.5,
                                baseline_end_seconds = 0.5, background=128, mean=128, phase_shift=0)  # np.pi+(np.pi/100)

    stim.save_to_file(filename='tmp')

    # ret.load_stimulus(grating)
    ret.load_stimulus(stim)

    # # movie = vs.NaturalMovie('/home/henhok/nature4_orig35_fps100.avi', fps=100, pix_per_deg=60)
    # movie = vs.NaturalMovie(r'C:\Users\Simo\Laskenta\Stimuli\videoita\naturevids\nature1.avi', fps=100, pix_per_deg=60)
    # ret.load_stimulus(movie)

    # ret.plot_midpoint_contrast(0)
    # plt.show()
    # ret.plot_local_rms_contrast(0)
    # plt.show()
    # ret.plot_local_michelson_contrast(0)
    # plt.show()

    example_gc=2 # int or 'None'
    # ret.convolve_stimulus(example_gc, visualize=True)
    # plt.show()

    # ret.run_single_cell(example_gc, n_trials=100, visualize=True, 
    #                     spike_generator_model='poisson', save_example_data=True) # 'refractory'
    # plt.show(block = False)

    filenames = [f'Response_foo_{x}' for x in np.arange(1)]

    for filename in filenames:

        ret.run_cells(cell_index=example_gc, n_trials=200, visualize=True, save_data=False, 
                        spike_generator_model='poisson', return_monitor=False, filename=filename)
    # plt.show(block = False)

    # # ret.run_all_cells(visualize=True, spike_generator_model='refractory', reload_last=False)
    # # plt.show(block = False)
    # # ret.save_spikes_csv()

    ret.show_stimulus_with_gcs(example_gc=example_gc, frame_number=51)
    # ret.show_single_gc_view(cell_index=example_gc, frame_number=21)
    # plt.show(block = False)

    # # ret.show_analysis(filename='my_analysis', visualize=True)
    plt.show()

'''
This is code for building macaque retinal filters corresponding to midget and parasol cells' responses.
We keep modular code structure, to be able to add new features at later phase.

The cone photoreceptor sampling is approximated as achromatic (single) compressive cone response(Baylor_1987_JPhysiol).

Visual angle ( A) in degrees from previous studies (Croner and Kaplan, 1995) was approksimated with relation 5 deg/mm.
This works fine up to 20 deg ecc, but underestimates the distance thereafter. If more peripheral representations are later
necessary, the millimeters should be calculates by inverting the inverting the relation 
A = 0.1 + 4.21E + 0.038E^2 (Drasdo and Fowler, 1974; Dacey and Petersen, 1992)

We have extracted statistics of macaque ganglion cell receptive fields from literature and build continuous functions.

The density of many cell types is inversely proportional to dendritic field coverage, 
suggesting constant coverage factor (Perry_1984_Neurosci, Wassle_1991_PhysRev).
Midget coverage factor is 1  (Dacey_1993_JNeurosci for humans; Wassle_1991_PhysRev, Lee_2010_ProgRetEyeRes).
Parasol coverage factor is 3-4 close to fovea (Grunert_1993_VisRes); 2-7 according to Perry_1984_Neurosci.
These include ON- and OFF-center cells, and perhaps other cell types.
It is likely that coverage factor is 1 for midget and parasol ON- and OFF-center cells each, 
which is also in line with Doi_2012 JNeurosci, Field_2010_Nature

The spatiotemporal receptive fields for the four cell types (parasol & midget, ON & OFF) were modelled with double ellipsoid
difference-of-Gaussians model. The original spike triggered averaging RGC data in courtesy of Chichilnisky lab. The method is
described in Chichilnisky_2001_Network, Chichilnisky_2002_JNeurosci; Field_2010_Nature.

Chichilnisky_2002_JNeurosci states that L-ON (parasol) cells have on average 21% larger RFs than L-OFF cells. 
He also shows that OFF cells have more nonlinear response to input, which is not implemented currently (a no-brainer to implement 
if necessary).

NOTE: bad cell indices hard coded from Chichilnisky apricot data. For another data set, visualize fits, and change the bad cells.
NOTE: If eccentricity stays under 20 deg, dendritic diameter data fitted up to 25 deg only (better fit close to fovea)

-center-surround response ratio (in vivo, anesthetized, recorded from LGN; Croner_1995_VisRes) PC: ; MC: ;
-Michelson contrast definition for sinusoidal gratings (Croner_1995_VisRes).
-Optical quality probably poses no major limit to behaviorally measured spatial vision (Williams_1981_IOVS).
-spatial contrast sensitivity nonlinearity in the center subunits is omitted. This might reduce sensitivity to natural scenes Turner_2018_eLife.

-quality control: compare to Watanabe_1989_JCompNeurol
    -dendritic diameter scatter is on average (lower,upper quartile) 21.3% of the median diameter in the local area

    Parasol dendritic field diameter: temporal retina 51.8 microm + ecc(mm) * 20.6 microm/mm,
    nasal retina; 115.5 microm + ecc(mm) * 6.97 microm/mm

'''<|MERGE_RESOLUTION|>--- conflicted
+++ resolved
@@ -19,10 +19,6 @@
 from tqdm import tqdm
 # import neo
 # from neo.io import NixIO
-<<<<<<< HEAD
-# from neo.io import nixio as nix
-=======
->>>>>>> 369efc86
 import quantities as pq
 import os
 from cxsystem2.core.tools import write_to_file, load_from_file
