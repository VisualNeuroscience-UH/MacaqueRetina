# ret_pt installation--run the following commands and note the notes:
conda create --name ret_pt python=3.11
conda activate ret_pt
<<<<<<< HEAD
=======
# Linux w/ cuda 11.7 & pytorch nightly
#pip3 install numpy --pre torch torchvision torchaudio --force-reinstall --index-url https://download.pytorch.org/whl/nightly/cu117
# Windows without cuda/nvidia gpu
#conda install pytorch torchvision torchaudio pytorch-cuda=11.7 -c pytorch -c nvidia
# Linux w/ cuda 11.7 & pytorch stable
# conda install -y pytorch torchvision torchaudio pytorch-cuda=11.7 -c pytorch -c nvidia
# Windows 11, wsl2, Linux w/ cuda 12.1 & pytorch nigthly
pip3 install --pre torch torchvision tiporchaudio --index-url https://download.pytorch.org/whl/nightly/cu121
>>>>>>> 422d4fc0
pip install ipython
# Linux w/ cuda 12.1 & pytorch nightly
conda install -y pytorch torchvision torchaudio pytorch-cuda=12.1 -c pytorch-nightly -c nvidia
conda config --add channels conda-forge
conda config --add channels jamespreed
# conda install -y brian2=2.5.1
conda install -y brian2
conda install -y notebook jupyterlab scikit-learn pytest scikit-image matplotlib tqdm seaborn
# cd to cxsystem2 repo
pip install -U -e .
# confirm installation
cxsystem2 # should give usage
pip install opencv-python-headless
pip install colorednoise
pip install h5py # does not work with conda 230116 SV
pip install black
pip install "ray[tune]"
conda install -y torch-fidelity torchmetrics
pip install optuna
pip install torchsummary
pip install pyshortcuts

# If you use wsl2, the following will apply

# .wslconfig named file. Put this to your home directory in Windows to adjust memory etc.
# Settings apply across all Linux distros running on WSL 2
[wsl2]

# Limits VM memory to use no more than 4 GB, this can be set as whole numbers using GB or MB
memory=20GB 

# Sets the VM to use two virtual processors
processors=8

# Sets amount of swap storage space to 8GB, default is 25% of available RAM
swap=8GB

# More examples in https://learn.microsoft.com/en-us/windows/wsl/wsl-config <|MERGE_RESOLUTION|>--- conflicted
+++ resolved
@@ -1,17 +1,6 @@
 # ret_pt installation--run the following commands and note the notes:
 conda create --name ret_pt python=3.11
 conda activate ret_pt
-<<<<<<< HEAD
-=======
-# Linux w/ cuda 11.7 & pytorch nightly
-#pip3 install numpy --pre torch torchvision torchaudio --force-reinstall --index-url https://download.pytorch.org/whl/nightly/cu117
-# Windows without cuda/nvidia gpu
-#conda install pytorch torchvision torchaudio pytorch-cuda=11.7 -c pytorch -c nvidia
-# Linux w/ cuda 11.7 & pytorch stable
-# conda install -y pytorch torchvision torchaudio pytorch-cuda=11.7 -c pytorch -c nvidia
-# Windows 11, wsl2, Linux w/ cuda 12.1 & pytorch nigthly
-pip3 install --pre torch torchvision tiporchaudio --index-url https://download.pytorch.org/whl/nightly/cu121
->>>>>>> 422d4fc0
 pip install ipython
 # Linux w/ cuda 12.1 & pytorch nightly
 conda install -y pytorch torchvision torchaudio pytorch-cuda=12.1 -c pytorch-nightly -c nvidia
